package lib

import "errors"

const (
	AccessTokenCookieName  = "access_token"
	RefreshTokenCookieName = "refresh_token"
)

var (
<<<<<<< HEAD
	ErrInvalidCredentials   = errors.New("invalid credentials")
	ErrUserNotFound         = errors.New("user not found")
	ErrFailedToRefreshToken = errors.New("failed to refresh token")
	ErrFailedToDeleteToken  = errors.New("failed to delete token")
)

const (
	RoleAdmin   = "admin"
	RoleTeacher = "teacher"
	RoleStudent = "student"
)

const (
	TableUsers           = "users"
	TableFiles           = "files"
	TableSubjects        = "subjects"
	TableUserOAuthTokens = "user_oauth_tokens"
	TableUserSubjects    = "user_subjects"
=======
	ErrInvalidCredentials = errors.New("invalid credentials")
	ErrUserNotFound       = errors.New("user not found")
	ErrUserAlreadyExists  = errors.New("user already exists")
	ErrUsernameTaken      = errors.New("username already taken")
	ErrHashingPassword    = errors.New("error hashing password")
	ErrCreateUser         = errors.New("error creating user")
	ErrInvalidToken       = errors.New("invalid token")
	ErrExpiredToken       = errors.New("expired token")
	ErrGeneratingToken    = errors.New("error generating token")
	ErrValidatingToken    = errors.New("error validating token")
)

const (
	TableAuditLogs = "audit_logs"
>>>>>>> a32935bc
)<|MERGE_RESOLUTION|>--- conflicted
+++ resolved
@@ -8,7 +8,6 @@
 )
 
 var (
-<<<<<<< HEAD
 	ErrInvalidCredentials   = errors.New("invalid credentials")
 	ErrUserNotFound         = errors.New("user not found")
 	ErrFailedToRefreshToken = errors.New("failed to refresh token")
@@ -22,12 +21,6 @@
 )
 
 const (
-	TableUsers           = "users"
-	TableFiles           = "files"
-	TableSubjects        = "subjects"
-	TableUserOAuthTokens = "user_oauth_tokens"
-	TableUserSubjects    = "user_subjects"
-=======
 	ErrInvalidCredentials = errors.New("invalid credentials")
 	ErrUserNotFound       = errors.New("user not found")
 	ErrUserAlreadyExists  = errors.New("user already exists")
@@ -41,6 +34,10 @@
 )
 
 const (
-	TableAuditLogs = "audit_logs"
->>>>>>> a32935bc
+  TableUsers           = "users"
+	TableFiles           = "files"
+	TableSubjects        = "subjects"
+	TableUserOAuthTokens = "user_oauth_tokens"
+	TableUserSubjects    = "user_subjects"
+  TableAuditLogs       = "audit_logs"
 )