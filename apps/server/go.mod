--- conflicted
+++ resolved
@@ -11,13 +11,8 @@
 	github.com/joho/godotenv v1.5.1
 	github.com/redis/go-redis/v9 v9.16.0
 	golang.org/x/crypto v0.43.0
-<<<<<<< HEAD
 	golang.org/x/oauth2 v0.33.0
-	google.golang.org/api v0.253.0
-=======
-	golang.org/x/oauth2 v0.32.0
 	google.golang.org/api v0.255.0
->>>>>>> 486d333d
 )
 
 require (
