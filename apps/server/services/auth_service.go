--- conflicted
+++ resolved
@@ -398,16 +398,8 @@
 	}
 
 	// Get user from database to ensure they still exist
-<<<<<<< HEAD
 	user, err := a.GetUserByID(claims.Sub)
 	if err != nil || user == nil {
-=======
-	query := Query().SetOperation("SELECT").SetTable(lib.TableUsers).SetSelect([]string{"id", "username", "email", "role"}).SetLimit(1)
-	query.Where["public.users.id"] = claims.Sub.String()
-
-	user, err := database.ExecuteQuery[types.User](query)
-	if err != nil || user.Single == nil {
->>>>>>> b98924ce
 		return nil, lib.ErrUserNotFound
 	}
 
