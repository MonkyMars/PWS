<<<<<<< HEAD
import { LoginForm } from "~/components/auth/login-form";
import { useAuth } from "~/hooks";
import { Navigate } from "react-router";
=======
import { LoginForm } from '~/components/auth/login-form';
>>>>>>> 3f1e7cff

export function meta() {
  return [
    { title: 'Inloggen | PWS ELO' },
    { name: 'description', content: 'Log in op je PWS ELO account' },
  ];
}

export default function Login() {
  const { isAuthenticated, isLoading } = useAuth();

  if (isLoading) {
    return (
      <div className="min-h-screen flex items-center justify-center">
        <div className="animate-spin rounded-full h-8 w-8 border-b-2 border-primary-600"></div>
      </div>
    );
  }

  if (isAuthenticated) {
    return <Navigate to="/dashboard" replace />;
  }

  return (
    <div className="min-h-screen flex items-center justify-center bg-neutral-50 py-12 px-4 sm:px-6 lg:px-8">
      <div className="max-w-4xl w-full space-y-8">
        <div>
          <h2 className="mt-6 text-center text-3xl font-bold text-neutral-900">
            Inloggen op je account
          </h2>
          <p className="mt-2 text-center text-sm text-neutral-600">
            Of{' '}
            <a href="/register" className="font-medium text-primary-600 hover:text-primary-500">
              maak een nieuw account aan
            </a>
          </p>
        </div>
        <LoginForm />
      </div>
    </div>
  );
}<|MERGE_RESOLUTION|>--- conflicted
+++ resolved
@@ -1,10 +1,6 @@
-<<<<<<< HEAD
-import { LoginForm } from "~/components/auth/login-form";
-import { useAuth } from "~/hooks";
-import { Navigate } from "react-router";
-=======
 import { LoginForm } from '~/components/auth/login-form';
->>>>>>> 3f1e7cff
+import { useAuth } from '~/hooks';
+import { Navigate } from 'react-router';
 
 export function meta() {
   return [
