--- conflicted
+++ resolved
@@ -1,23 +1,17 @@
-import { useParams } from "react-router";
-import { SubjectDetail } from "~/components/subjects/subject-detail";
-import { ProtectedRoute } from "~/components";
-import { Navigate } from "react-router";
+import { useParams } from 'react-router';
+import { SubjectDetail } from '~/components/subjects/subject-detail';
+import { ProtectedRoute } from '~/components';
+import { Navigate } from 'react-router';
 
 export function meta() {
   return [
-<<<<<<< HEAD
-    { title: "Vak Details | PWS ELO" },
-    { name: "description", content: "Bekijk details van je vak" },
-=======
     { title: 'Vak Details | PWS ELO' },
     { name: 'description', content: 'Bekijk details van je vak' },
->>>>>>> 3f1e7cff
   ];
 }
 
 export default function SubjectDetailPage() {
   const { subjectId } = useParams();
-<<<<<<< HEAD
 
   if (!subjectId) {
     return <Navigate to="/dashboard" replace />;
@@ -28,25 +22,4 @@
       <SubjectDetail subjectId={subjectId} />
     </ProtectedRoute>
   );
-=======
-  const { data: user, isLoading } = useCurrentUser();
-
-  if (isLoading) {
-    return (
-      <div className="min-h-screen flex items-center justify-center">
-        <div className="animate-spin rounded-full h-8 w-8 border-b-2 border-primary-600"></div>
-      </div>
-    );
-  }
-
-  if (!user) {
-    return <Navigate to="/login" replace />;
-  }
-
-  if (!subjectId) {
-    return <Navigate to="/dashboard" replace />;
-  }
-
-  return <SubjectDetail subjectId={subjectId} />;
->>>>>>> 3f1e7cff
 }