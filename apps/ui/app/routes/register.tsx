--- conflicted
+++ resolved
@@ -14,10 +14,20 @@
 export default function Register() {
 	const { isAuthenticated, isLoading } = useAuth();
 
-<<<<<<< HEAD
   if (isAuthenticated && !isLoading) {
     return <Navigate to="/dashboard" replace />;
   }
+  
+  // Check if registration feature is disabled
+	if (!env.features.enableRegister) {
+		return (
+			<FeatureDisabled
+				featureName="Registratie"
+				description="De registratie functionaliteit is momenteel uitgeschakeld door de beheerder."
+			/>
+		);
+	}
+
 
   return (
     <div className="min-h-screen flex items-center justify-center bg-neutral-50 py-12 px-4 sm:px-6 lg:px-8">
@@ -35,48 +45,4 @@
       </div>
     </div>
   );
-=======
-	// Check if registration feature is disabled
-	if (!env.features.enableRegister) {
-		return (
-			<FeatureDisabled
-				featureName="Registratie"
-				description="De registratie functionaliteit is momenteel uitgeschakeld door de beheerder."
-			/>
-		);
-	}
-
-	if (isLoading) {
-		return (
-			<div className="min-h-screen flex items-center justify-center">
-				<div className="animate-spin rounded-full h-8 w-8 border-b-2 border-primary-600"></div>
-			</div>
-		);
-	}
-
-	if (isAuthenticated) {
-		return <Navigate to="/dashboard" replace />;
-	}
-
-	return (
-		<div className="min-h-screen flex items-center justify-center bg-neutral-50 py-12 px-4 sm:px-6 lg:px-8">
-			<div className="max-w-4xl w-full space-y-8">
-				<div>
-					<h2 className="mt-6 text-center text-3xl font-bold text-neutral-900">Account aanmaken</h2>
-					<p className="mt-2 text-center text-sm text-neutral-600">
-						Of{' '}
-						{env.features.enableLogin ? (
-							<a href="/login" className="font-medium text-primary-600 hover:text-primary-500">
-								log in met je bestaande account
-							</a>
-						) : (
-							<span className="text-neutral-400">inloggen is uitgeschakeld</span>
-						)}
-					</p>
-				</div>
-				<RegisterForm />
-			</div>
-		</div>
-	);
->>>>>>> 94382bab
 }