import { useState } from "react";
import { useNavigate } from "react-router";
import { Eye, EyeOff, LogIn } from "lucide-react";
import { Button } from "~/components/ui/button";
import { Input } from "~/components/ui/input";
import { useLogin } from "~/hooks";
import { loginSchema, type LoginFormData } from "./validation";

export function LoginForm() {
  const [showPassword, setShowPassword] = useState(false);
  const [formData, setFormData] = useState<LoginFormData>({
<<<<<<< HEAD
    email: "",
    password: "",
  });
  const [errors, setErrors] = useState<
    Partial<Record<keyof LoginFormData, string>>
  >({});
=======
    username: '',
    password: '',
  });
  const [errors, setErrors] = useState<Partial<Record<keyof LoginFormData, string>>>({});
>>>>>>> 3f1e7cff

  const navigate = useNavigate();
  const loginMutation = useLogin();

  const handleInputChange =
<<<<<<< HEAD
    (field: keyof LoginFormData) =>
    (e: React.ChangeEvent<HTMLInputElement>) => {
=======
    (field: keyof LoginFormData) => (e: React.ChangeEvent<HTMLInputElement>) => {
>>>>>>> 3f1e7cff
      const value = e.target.value;
      setFormData((prev) => ({ ...prev, [field]: value }));

      // Clear error when user starts typing
      if (errors[field]) {
        setErrors((prev) => ({ ...prev, [field]: undefined }));
      }
    };

  const validateForm = () => {
    try {
      loginSchema.parse(formData);
      setErrors({});
      return true;
    } catch (error) {
<<<<<<< HEAD
      if (error instanceof Error && "errors" in error) {
=======
      if (error instanceof Error && 'errors' in error) {
>>>>>>> 3f1e7cff
        const zodErrors = (error as any).errors;
        const newErrors: Partial<Record<keyof LoginFormData, string>> = {};

        zodErrors.forEach((err: any) => {
          if (err.path[0]) {
            newErrors[err.path[0] as keyof LoginFormData] = err.message;
          }
        });

        setErrors(newErrors);
      }
      return false;
    }
  };

  const handleSubmit = async (e: React.FormEvent) => {
    e.preventDefault();

    if (!validateForm()) {
      return;
    }

    try {
      await loginMutation.mutateAsync(formData);
<<<<<<< HEAD
      navigate("/dashboard");
    } catch (error) {
      // Error is handled by the mutation
      if (import.meta.env.DEV) {
        console.error("Login failed:", error);
      }
=======
      navigate('/dashboard');
    } catch (error) {
      // Error is handled by the mutation
      console.error('Login failed:', error);
>>>>>>> 3f1e7cff
    }
  };

  return (
    <form className="mt-8 space-y-6" onSubmit={handleSubmit}>
      <div className="space-y-4">
        <Input
<<<<<<< HEAD
          label="E-mailadres"
          type="email"
          value={formData.email}
          onChange={handleInputChange("email")}
          error={errors.email}
          placeholder="student@example.com"
          autoComplete="email"
=======
          label="Gebruikersnaam"
          type="text"
          value={formData.username}
          onChange={handleInputChange('username')}
          error={errors.username}
          placeholder="123456"
          maxLength={6}
          autoComplete="username"
>>>>>>> 3f1e7cff
        />

        <div className="relative">
          <Input
            label="Wachtwoord"
<<<<<<< HEAD
            type={showPassword ? "text" : "password"}
            value={formData.password}
            onChange={handleInputChange("password")}
=======
            type={showPassword ? 'text' : 'password'}
            value={formData.password}
            onChange={handleInputChange('password')}
>>>>>>> 3f1e7cff
            error={errors.password}
            placeholder="••••••••"
            autoComplete="current-password"
          />
          <button
            type="button"
            className="absolute right-3 top-9 text-neutral-400 hover:text-neutral-600 transition-colors"
            onClick={() => setShowPassword(!showPassword)}
<<<<<<< HEAD
            aria-label={
              showPassword ? "Wachtwoord verbergen" : "Wachtwoord tonen"
            }
          >
            {showPassword ? (
              <EyeOff className="h-5 w-5" />
            ) : (
              <Eye className="h-5 w-5" />
            )}
=======
            aria-label={showPassword ? 'Wachtwoord verbergen' : 'Wachtwoord tonen'}
          >
            {showPassword ? <EyeOff className="h-5 w-5" /> : <Eye className="h-5 w-5" />}
>>>>>>> 3f1e7cff
          </button>
        </div>
      </div>

      {loginMutation.error && (
        <div className="bg-error-50 border border-error-200 rounded-lg p-4">
          <p className="text-sm text-error-700">
<<<<<<< HEAD
            {loginMutation.error.message ||
              "Er is een fout opgetreden bij het inloggen."}
=======
            {loginMutation.error.message || 'Er is een fout opgetreden bij het inloggen.'}
>>>>>>> 3f1e7cff
          </p>
        </div>
      )}

      <div className="flex items-center justify-between">
        <div className="flex items-center">
          <input
            id="remember-me"
            name="remember-me"
            type="checkbox"
            className="h-4 w-4 text-primary-600 focus:ring-primary-500 border-neutral-300 rounded"
          />
<<<<<<< HEAD
          <label
            htmlFor="remember-me"
            className="ml-2 block text-sm text-neutral-900"
          >
=======
          <label htmlFor="remember-me" className="ml-2 block text-sm text-neutral-900">
>>>>>>> 3f1e7cff
            Onthoud mij
          </label>
        </div>

        <div className="text-sm">
<<<<<<< HEAD
          <a
            href="#"
            className="font-medium text-primary-600 hover:text-primary-500"
          >
=======
          <a href="#" className="font-medium text-primary-600 hover:text-primary-500">
>>>>>>> 3f1e7cff
            Wachtwoord vergeten?
          </a>
        </div>
      </div>

      <Button
        type="submit"
        className="w-full"
        isLoading={loginMutation.isPending}
        disabled={loginMutation.isPending}
      >
        <LogIn className="h-4 w-4 mr-2" />
        Inloggen
      </Button>
    </form>
  );
}<|MERGE_RESOLUTION|>--- conflicted
+++ resolved
@@ -1,38 +1,24 @@
-import { useState } from "react";
-import { useNavigate } from "react-router";
-import { Eye, EyeOff, LogIn } from "lucide-react";
-import { Button } from "~/components/ui/button";
-import { Input } from "~/components/ui/input";
-import { useLogin } from "~/hooks";
-import { loginSchema, type LoginFormData } from "./validation";
+import { useState } from 'react';
+import { useNavigate } from 'react-router';
+import { Eye, EyeOff, LogIn } from 'lucide-react';
+import { Button } from '~/components/ui/button';
+import { Input } from '~/components/ui/input';
+import { useLogin } from '~/hooks';
+import { loginSchema, type LoginFormData } from './validation';
 
 export function LoginForm() {
   const [showPassword, setShowPassword] = useState(false);
   const [formData, setFormData] = useState<LoginFormData>({
-<<<<<<< HEAD
-    email: "",
-    password: "",
-  });
-  const [errors, setErrors] = useState<
-    Partial<Record<keyof LoginFormData, string>>
-  >({});
-=======
-    username: '',
+    email: '',
     password: '',
   });
   const [errors, setErrors] = useState<Partial<Record<keyof LoginFormData, string>>>({});
->>>>>>> 3f1e7cff
 
   const navigate = useNavigate();
   const loginMutation = useLogin();
 
   const handleInputChange =
-<<<<<<< HEAD
-    (field: keyof LoginFormData) =>
-    (e: React.ChangeEvent<HTMLInputElement>) => {
-=======
     (field: keyof LoginFormData) => (e: React.ChangeEvent<HTMLInputElement>) => {
->>>>>>> 3f1e7cff
       const value = e.target.value;
       setFormData((prev) => ({ ...prev, [field]: value }));
 
@@ -48,11 +34,7 @@
       setErrors({});
       return true;
     } catch (error) {
-<<<<<<< HEAD
-      if (error instanceof Error && "errors" in error) {
-=======
       if (error instanceof Error && 'errors' in error) {
->>>>>>> 3f1e7cff
         const zodErrors = (error as any).errors;
         const newErrors: Partial<Record<keyof LoginFormData, string>> = {};
 
@@ -77,19 +59,12 @@
 
     try {
       await loginMutation.mutateAsync(formData);
-<<<<<<< HEAD
-      navigate("/dashboard");
+      navigate('/dashboard');
     } catch (error) {
       // Error is handled by the mutation
       if (import.meta.env.DEV) {
-        console.error("Login failed:", error);
+        console.error('Login failed:', error);
       }
-=======
-      navigate('/dashboard');
-    } catch (error) {
-      // Error is handled by the mutation
-      console.error('Login failed:', error);
->>>>>>> 3f1e7cff
     }
   };
 
@@ -97,38 +72,21 @@
     <form className="mt-8 space-y-6" onSubmit={handleSubmit}>
       <div className="space-y-4">
         <Input
-<<<<<<< HEAD
           label="E-mailadres"
           type="email"
           value={formData.email}
-          onChange={handleInputChange("email")}
+          onChange={handleInputChange('email')}
           error={errors.email}
           placeholder="student@example.com"
           autoComplete="email"
-=======
-          label="Gebruikersnaam"
-          type="text"
-          value={formData.username}
-          onChange={handleInputChange('username')}
-          error={errors.username}
-          placeholder="123456"
-          maxLength={6}
-          autoComplete="username"
->>>>>>> 3f1e7cff
         />
 
         <div className="relative">
           <Input
             label="Wachtwoord"
-<<<<<<< HEAD
-            type={showPassword ? "text" : "password"}
-            value={formData.password}
-            onChange={handleInputChange("password")}
-=======
             type={showPassword ? 'text' : 'password'}
             value={formData.password}
             onChange={handleInputChange('password')}
->>>>>>> 3f1e7cff
             error={errors.password}
             placeholder="••••••••"
             autoComplete="current-password"
@@ -137,21 +95,9 @@
             type="button"
             className="absolute right-3 top-9 text-neutral-400 hover:text-neutral-600 transition-colors"
             onClick={() => setShowPassword(!showPassword)}
-<<<<<<< HEAD
-            aria-label={
-              showPassword ? "Wachtwoord verbergen" : "Wachtwoord tonen"
-            }
-          >
-            {showPassword ? (
-              <EyeOff className="h-5 w-5" />
-            ) : (
-              <Eye className="h-5 w-5" />
-            )}
-=======
             aria-label={showPassword ? 'Wachtwoord verbergen' : 'Wachtwoord tonen'}
           >
             {showPassword ? <EyeOff className="h-5 w-5" /> : <Eye className="h-5 w-5" />}
->>>>>>> 3f1e7cff
           </button>
         </div>
       </div>
@@ -159,12 +105,7 @@
       {loginMutation.error && (
         <div className="bg-error-50 border border-error-200 rounded-lg p-4">
           <p className="text-sm text-error-700">
-<<<<<<< HEAD
-            {loginMutation.error.message ||
-              "Er is een fout opgetreden bij het inloggen."}
-=======
             {loginMutation.error.message || 'Er is een fout opgetreden bij het inloggen.'}
->>>>>>> 3f1e7cff
           </p>
         </div>
       )}
@@ -177,27 +118,13 @@
             type="checkbox"
             className="h-4 w-4 text-primary-600 focus:ring-primary-500 border-neutral-300 rounded"
           />
-<<<<<<< HEAD
-          <label
-            htmlFor="remember-me"
-            className="ml-2 block text-sm text-neutral-900"
-          >
-=======
           <label htmlFor="remember-me" className="ml-2 block text-sm text-neutral-900">
->>>>>>> 3f1e7cff
             Onthoud mij
           </label>
         </div>
 
         <div className="text-sm">
-<<<<<<< HEAD
-          <a
-            href="#"
-            className="font-medium text-primary-600 hover:text-primary-500"
-          >
-=======
           <a href="#" className="font-medium text-primary-600 hover:text-primary-500">
->>>>>>> 3f1e7cff
             Wachtwoord vergeten?
           </a>
         </div>
