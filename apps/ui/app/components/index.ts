--- conflicted
+++ resolved
@@ -3,14 +3,9 @@
 export { Footer } from './footer';
 
 // Auth components
-<<<<<<< HEAD
-export { LoginForm } from "./auth/login-form";
-export { RegisterForm } from "./auth/register-form";
-export { ProtectedRoute } from "./auth/protected-route";
-=======
 export { LoginForm } from './auth/login-form';
 export { RegisterForm } from './auth/register-form';
->>>>>>> 3f1e7cff
+export { ProtectedRoute } from './auth/protected-route';
 
 // Dashboard components
 export { Dashboard } from './dashboard/dashboard';
