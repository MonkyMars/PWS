--- conflicted
+++ resolved
@@ -1,18 +1,14 @@
-import { useState } from "react";
-import { Link, useLocation } from "react-router";
-import { Menu, X, BookOpen, Home, LogIn, User, LogOut } from "lucide-react";
-import { Button } from "./ui/button";
-import { useAuth } from "~/hooks/use-auth-context";
-import { useLogout } from "~/hooks";
+import { useState } from 'react';
+import { Link, useLocation } from 'react-router';
+import { Menu, X, BookOpen, Home, LogIn, User, LogOut } from 'lucide-react';
+import { Button } from './ui/button';
+import { useAuth } from '~/hooks/use-auth-context';
+import { useLogout } from '~/hooks';
 
 export function Navigation() {
   const [isMenuOpen, setIsMenuOpen] = useState(false);
   const location = useLocation();
-<<<<<<< HEAD
   const { user, isAuthenticated } = useAuth();
-=======
-  const { data: user } = useCurrentUser();
->>>>>>> 3f1e7cff
   const logoutMutation = useLogout();
 
   const handleLogout = () => {
@@ -25,29 +21,16 @@
   const isActivePage = (path: string) => location.pathname === path;
 
   const navItems = [
-<<<<<<< HEAD
-    { to: "/", label: "Home", icon: Home, requiresAuth: false },
-    {
-      to: "/dashboard",
-      label: "Dashboard",
-=======
     { to: '/', label: 'Home', icon: Home, requiresAuth: false },
     {
       to: '/dashboard',
       label: 'Dashboard',
->>>>>>> 3f1e7cff
       icon: BookOpen,
       requiresAuth: true,
     },
   ];
 
-<<<<<<< HEAD
-  const visibleNavItems = navItems.filter(
-    (item) => !item.requiresAuth || isAuthenticated,
-  );
-=======
-  const visibleNavItems = navItems.filter((item) => !item.requiresAuth || user);
->>>>>>> 3f1e7cff
+  const visibleNavItems = navItems.filter((item) => !item.requiresAuth || isAuthenticated);
 
   return (
     <nav className="bg-white border-b border-neutral-200 sticky top-0 z-50">
@@ -70,13 +53,8 @@
                 to={item.to}
                 className={`flex items-center space-x-1 px-3 py-2 rounded-lg text-sm font-medium transition-colors ${
                   isActivePage(item.to)
-<<<<<<< HEAD
-                    ? "bg-primary-100 text-primary-700"
-                    : "text-neutral-600 hover:text-neutral-900 hover:bg-neutral-100"
-=======
                     ? 'bg-primary-100 text-primary-700'
                     : 'text-neutral-600 hover:text-neutral-900 hover:bg-neutral-100'
->>>>>>> 3f1e7cff
                 }`}
               >
                 <item.icon className="h-4 w-4" />
@@ -93,18 +71,8 @@
                       <User className="h-4 w-4 text-primary-600" />
                     </div>
                     <div className="hidden lg:block">
-                      <p className="text-sm font-medium text-neutral-900">
-<<<<<<< HEAD
-                        {user.username}
-                      </p>
-                      <p className="text-xs text-neutral-500 capitalize">
-                        {user.role}
-                      </p>
-=======
-                        {user.firstName} {user.lastName}
-                      </p>
+                      <p className="text-sm font-medium text-neutral-900">{user.username}</p>
                       <p className="text-xs text-neutral-500 capitalize">{user.role}</p>
->>>>>>> 3f1e7cff
                     </div>
                   </div>
                   <Button
@@ -140,15 +108,7 @@
             onClick={toggleMenu}
             aria-label="Toggle menu"
           >
-<<<<<<< HEAD
-            {isMenuOpen ? (
-              <X className="h-5 w-5" />
-            ) : (
-              <Menu className="h-5 w-5" />
-            )}
-=======
             {isMenuOpen ? <X className="h-5 w-5" /> : <Menu className="h-5 w-5" />}
->>>>>>> 3f1e7cff
           </Button>
         </div>
       </div>
@@ -164,13 +124,8 @@
                 onClick={() => setIsMenuOpen(false)}
                 className={`flex items-center space-x-2 px-3 py-2 rounded-lg text-base font-medium transition-colors ${
                   isActivePage(item.to)
-<<<<<<< HEAD
-                    ? "bg-primary-100 text-primary-700"
-                    : "text-neutral-600 hover:text-neutral-900 hover:bg-neutral-100"
-=======
                     ? 'bg-primary-100 text-primary-700'
                     : 'text-neutral-600 hover:text-neutral-900 hover:bg-neutral-100'
->>>>>>> 3f1e7cff
                 }`}
               >
                 <item.icon className="h-5 w-5" />
@@ -187,18 +142,8 @@
                       <User className="h-5 w-5 text-primary-600" />
                     </div>
                     <div>
-                      <p className="text-base font-medium text-neutral-900">
-<<<<<<< HEAD
-                        {user.username}
-                      </p>
-                      <p className="text-sm text-neutral-500 capitalize">
-                        {user.role}
-                      </p>
-=======
-                        {user.firstName} {user.lastName}
-                      </p>
+                      <p className="text-base font-medium text-neutral-900">{user.username}</p>
                       <p className="text-sm text-neutral-500 capitalize">{user.role}</p>
->>>>>>> 3f1e7cff
                     </div>
                   </div>
                   <div className="px-3">
@@ -222,13 +167,7 @@
                     </Button>
                   </Link>
                   <Link to="/register" onClick={() => setIsMenuOpen(false)}>
-<<<<<<< HEAD
-                    <Button className="w-full justify-center">
-                      Registreren
-                    </Button>
-=======
                     <Button className="w-full justify-center">Registreren</Button>
->>>>>>> 3f1e7cff
                   </Link>
                 </div>
               )}
